--- conflicted
+++ resolved
@@ -113,11 +113,7 @@
                                     .build(&mut settings.esp_skeleton_thickness);
                             }
 
-<<<<<<< HEAD
-=======
-                            ui.checkbox(obfstr!("Display player health"), &mut settings.esp_info_health);
                             ui.checkbox(obfstr!("Display if player has kit"), &mut settings.esp_info_kit);
->>>>>>> 7d806a4c
                             ui.checkbox(obfstr!("Show player weapon"), &mut settings.esp_info_weapon);
 
                             ui.checkbox(obfstr!("ESP Team"), &mut settings.esp_enabled_team);
